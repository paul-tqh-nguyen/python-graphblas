import pytest
import itertools
import numpy as np
import pickle
from grblas import dtypes, lib
from grblas.dtypes import lookup_dtype

all_dtypes = [
    dtypes.BOOL,
    dtypes.INT8,
    dtypes.INT16,
    dtypes.INT32,
    dtypes.INT64,
    dtypes.UINT8,
    dtypes.UINT16,
    dtypes.UINT32,
    dtypes.UINT64,
    dtypes.FP32,
    dtypes.FP64,
]
<<<<<<< HEAD
if dtypes._supports_complex:
=======
if dtypes._supports_complex:  # pragma: no branch
>>>>>>> f8902df0
    all_dtypes.append(dtypes.FC32)
    all_dtypes.append(dtypes.FC64)


def test_names():
    assert dtypes.BOOL.name == "BOOL"
    assert dtypes.INT8.name == "INT8"
    assert dtypes.INT16.name == "INT16"
    assert dtypes.INT32.name == "INT32"
    assert dtypes.INT64.name == "INT64"
    assert dtypes.UINT8.name == "UINT8"
    assert dtypes.UINT16.name == "UINT16"
    assert dtypes.UINT32.name == "UINT32"
    assert dtypes.UINT64.name == "UINT64"
    assert dtypes.FP32.name == "FP32"
    assert dtypes.FP64.name == "FP64"


def test_ctype():
    assert dtypes.BOOL.c_type == "_Bool"
    assert dtypes.INT8.c_type == "int8_t"
    assert dtypes.INT16.c_type == "int16_t"
    assert dtypes.INT32.c_type == "int32_t"
    assert dtypes.INT64.c_type == "int64_t"
    assert dtypes.UINT8.c_type == "uint8_t"
    assert dtypes.UINT16.c_type == "uint16_t"
    assert dtypes.UINT32.c_type == "uint32_t"
    assert dtypes.UINT64.c_type == "uint64_t"
    assert dtypes.FP32.c_type == "float"
    assert dtypes.FP64.c_type == "double"


def test_gbtype():
    assert dtypes.BOOL.gb_obj == lib.GrB_BOOL
    assert dtypes.INT8.gb_obj == lib.GrB_INT8
    assert dtypes.INT16.gb_obj == lib.GrB_INT16
    assert dtypes.INT32.gb_obj == lib.GrB_INT32
    assert dtypes.INT64.gb_obj == lib.GrB_INT64
    assert dtypes.UINT8.gb_obj == lib.GrB_UINT8
    assert dtypes.UINT16.gb_obj == lib.GrB_UINT16
    assert dtypes.UINT32.gb_obj == lib.GrB_UINT32
    assert dtypes.UINT64.gb_obj == lib.GrB_UINT64
    assert dtypes.FP32.gb_obj == lib.GrB_FP32
    assert dtypes.FP64.gb_obj == lib.GrB_FP64


def test_lookup_by_name():
    for dt in all_dtypes:
        assert lookup_dtype(dt.name) is dt


def test_lookup_by_ctype():
    for dt in all_dtypes:
        if dt.c_type == "float":
            # Choose 'float' to match numpy/Python, not C (where 'float' means FP32)
            assert lookup_dtype(dt.c_type) is dtypes.FP64
        else:
            assert lookup_dtype(dt.c_type) is dt


def test_lookup_by_gbtype():
    for dt in all_dtypes:
        assert lookup_dtype(dt.gb_obj) is dt


def test_lookup_by_dtype():
    assert lookup_dtype(bool) == dtypes.BOOL
    assert lookup_dtype(int) == dtypes.INT64
    assert lookup_dtype(float) == dtypes.FP64


def test_unify_dtypes():
    assert dtypes.unify(dtypes.BOOL, dtypes.BOOL) == dtypes.BOOL
    assert dtypes.unify(dtypes.BOOL, dtypes.INT16) == dtypes.INT16
    assert dtypes.unify(dtypes.INT16, dtypes.BOOL) == dtypes.INT16
    assert dtypes.unify(dtypes.INT16, dtypes.INT8) == dtypes.INT16
    assert dtypes.unify(dtypes.UINT32, dtypes.UINT8) == dtypes.UINT32
    assert dtypes.unify(dtypes.UINT32, dtypes.FP32) == dtypes.FP64
    assert dtypes.unify(dtypes.INT32, dtypes.FP32) == dtypes.FP64
    assert dtypes.unify(dtypes.FP64, dtypes.UINT8) == dtypes.FP64
    assert dtypes.unify(dtypes.FP64, dtypes.FP32) == dtypes.FP64
    assert dtypes.unify(dtypes.INT16, dtypes.UINT16) == dtypes.INT32
    assert dtypes.unify(dtypes.UINT64, dtypes.INT8) == dtypes.FP64


def test_dtype_bad_comparison():
    with pytest.raises(TypeError):
        dtypes.BOOL == object()
    with pytest.raises(TypeError):
        object() != dtypes.BOOL


def test_dtypes_match_numpy():
    for key, val in dtypes._registry.items():
        try:
            if key is int or (isinstance(key, str) and key == "int"):
                # For win64, numpy treats int as int32, not int64
                # grblas won't allow this craziness
                npval = np.int64
            else:
                npval = np.dtype(key)
        except Exception:
            continue
        assert dtypes.lookup_dtype(npval) == val, f"{key} of type {type(key)}"


def test_pickle():
    for val in dtypes._registry.values():
        s = pickle.dumps(val)
        val2 = pickle.loads(s)
        assert val == val2
    s = pickle.dumps(dtypes._INDEX)
    val2 = pickle.loads(s)
    assert dtypes._INDEX == val2


def test_unify_matches_numpy():
    for type1, type2 in itertools.product(all_dtypes, all_dtypes):
        gb_type = dtypes.unify(type1, type2)
        np_type = type(type1.np_type(0) + type2.np_type(0))
        assert gb_type is lookup_dtype(np_type), f"({type1}, {type2}) -> {gb_type}"<|MERGE_RESOLUTION|>--- conflicted
+++ resolved
@@ -18,11 +18,7 @@
     dtypes.FP32,
     dtypes.FP64,
 ]
-<<<<<<< HEAD
-if dtypes._supports_complex:
-=======
 if dtypes._supports_complex:  # pragma: no branch
->>>>>>> f8902df0
     all_dtypes.append(dtypes.FC32)
     all_dtypes.append(dtypes.FC64)
 
