import itertools

<<<<<<< HEAD
from . import backend, ffi
=======
import numpy as np

from . import _automethods, backend, ffi, utils
>>>>>>> 30af5a3b
from .base import BaseExpression, BaseType
from .binary import isclose
from .dtypes import _INDEX, lookup_dtype
from .operator import get_typed_op
from .utils import output_type, wrapdoc

ffi_new = ffi.new


class Scalar(BaseType):
    """
    GraphBLAS Scalar
    Pseudo-object for GraphBLAS functions which accumlate into a scalar type
    """

    __slots__ = "_is_empty"
    shape = ()
    _is_scalar = True
    _name_counter = itertools.count()

    def __init__(self, gb_obj, dtype, *, empty=False, name=None):
        if name is None:
            name = f"s_{next(Scalar._name_counter)}"
        super().__init__(gb_obj, dtype, name)
        self._is_empty = empty

    def __repr__(self):
        from .formatting import format_scalar

        return format_scalar(self)

    def _repr_html_(self):
        from .formatting import format_scalar_html

        return format_scalar_html(self)

    def __eq__(self, other):
        return self.isequal(other)

    def __bool__(self):
        if self.is_empty:
            return False
        return bool(self.value)

    def __float__(self):
        return float(self.value)

    def __int__(self):
        return int(self.value)

    def __complex__(self):
        return complex(self.value)

    def __neg__(self):
        dtype = self.dtype
        if dtype.name[0] == "U" or dtype.name == "BOOL":
            raise TypeError(f"The negative operator, `-`, is not supported for {dtype.name} dtype")
        rv = Scalar.new(dtype, name=f"-{self.name}")
        if self.is_empty:
            return rv
        rv.value = -self.value
        return rv

    __index__ = __int__

    def __array__(self, dtype=None):
        if dtype is None:
            dtype = self.dtype.np_type
        return np.array(self.value, dtype=dtype)

    def isequal(self, other, *, check_dtype=False):
        """
        Check for exact equality

        If `check_dtype` is True, also checks that dtypes match
        For equality of floating point Vectors, consider using `isclose`
        """
        if type(other) is not Scalar:
            if other is None:
                return self.is_empty
            try:
                other = Scalar.from_value(other, name="s_isequal")
            except TypeError:
                other = self._expect_type(
                    other,
                    Scalar,
                    within="isequal",
                    argname="other",
                    extra_message="Literal scalars also accepted.",
                )
            # Don't check dtype if we had to infer dtype of `other`
            check_dtype = False
        if check_dtype and self.dtype != other.dtype:
            return False
        if self.is_empty or other.is_empty:
            return self.is_empty is other.is_empty
        # For now, compare values in Python.  We can get more sophisticated
        # if there is a need by converting both scalars to 1-d Vectors.
        # Hopefully scalar types will be added to the GraphBLAS spec.
        return self.value == other.value

    def isclose(self, other, *, rel_tol=1e-7, abs_tol=0.0, check_dtype=False):
        """
        Check for approximate equality

        If `check_dtype` is True, also checks that dtypes match
        Closeness check is equivalent to `abs(a-b) <= max(rel_tol * max(abs(a), abs(b)), abs_tol)`
        """
        if type(other) is not Scalar:
            if other is None:
                return self.is_empty
            try:
                other = Scalar.from_value(other, name="s_isclose")
            except TypeError:
                other = self._expect_type(
                    other,
                    Scalar,
                    within="isclose",
                    argname="other",
                    extra_message="Literal scalars also accepted.",
                )
            # Don't check dtype if we had to infer dtype of `other`
            check_dtype = False
        if check_dtype and self.dtype != other.dtype:
            return False
        if self.is_empty or other.is_empty:
            return self.is_empty is other.is_empty
        # We can't yet call a UDF on a scalar as part of the spec, so let's do it ourselves
        isclose_func = isclose(rel_tol, abs_tol)
        isclose_func = get_typed_op(isclose_func, self.dtype, other.dtype)
        return isclose_func.numba_func(self.value, other.value)

    def clear(self):
        if self.dtype == bool:
            self.value = False
        else:
            self.value = 0
        self._is_empty = True

    @property
    def is_empty(self):
        return self._is_empty

    @property
    def value(self):
        if self.is_empty:
            return None
        return self.gb_obj[0]

    @value.setter
    def value(self, val):
        if val is None:
            self.clear()
        else:
            self.gb_obj[0] = val
            self._is_empty = False

    @property
    def nvals(self):
        if self.is_empty:
            return 0
        return 1

    _nvals = nvals

    def dup(self, *, dtype=None, name=None):
        """Create a new Scalar by duplicating this one"""
        if dtype is None:
            new_scalar = Scalar.new(self.dtype, name=name)
            new_scalar.value = self.value
        else:
            new_scalar = Scalar.new(dtype, name=name)
            if not self.is_empty:
                new_scalar.value = new_scalar.dtype.np_type(self.value)
        return new_scalar

    def wait(self):
        pass

    @classmethod
    def new(cls, dtype, *, name=None):
        """
        Create a new empty Scalar from the given type
        """
        dtype = lookup_dtype(dtype)
        new_scalar_pointer = ffi_new(f"{dtype.c_type}*")
        return cls(new_scalar_pointer, dtype, name=name, empty=True)

    @classmethod
    def from_value(cls, value, dtype=None, *, name=None):
        """Create a new Scalar from a Python value"""
        if type(value) is Scalar:
            return value.dup(dtype=dtype, name=name)
        elif output_type(value) is Scalar:
            return value.new(dtype=dtype, name=name)
        elif dtype is None:
            try:
                dtype = lookup_dtype(type(value))
            except ValueError:
                raise TypeError(
                    f"Argument of from_value must be a known scalar type, not {type(value)}"
                )
        new_scalar = cls.new(dtype, name=name)
        new_scalar.value = value
        return new_scalar

    def __reduce__(self):
        return Scalar._deserialize, (self.value, self.dtype, self.name)

    @staticmethod
    def _deserialize(value, dtype, name):
        return Scalar.from_value(value, dtype=dtype, name=name)

    def to_pygraphblas(self):  # pragma: no cover
        """Convert to a new `pygraphblas.Scalar`

        This copies data.
        """
        if backend != "suitesparse":
            raise RuntimeError(
                f"to_pygraphblas only works with 'suitesparse' backend, not {backend}"
            )
        import pygraphblas as pg

        return pg.Scalar.from_value(self.value)

    @classmethod
    def from_pygraphblas(cls, scalar):  # pragma: no cover
        """Convert a `pygraphblas.Scalar` to a new `grblas.Scalar`

        This copies data.
        """
        if backend != "suitesparse":
            raise RuntimeError(
                f"from_pygraphblas only works with 'suitesparse' backend, not {backend!r}"
            )
        import pygraphblas as pg

        if not isinstance(scalar, pg.Scalar):
            raise TypeError(f"Expected pygraphblas.Scalar object.  Got type: {type(scalar)}")
        dtype = lookup_dtype(scalar.gb_type)
        return cls.from_value(scalar[0], dtype)


class ScalarExpression(BaseExpression):
    __slots__ = ()
    output_type = Scalar
    shape = ()
    _is_scalar = True

    def construct_output(self, dtype=None, *, name=None):
        if dtype is None:
            dtype = self.dtype
        return Scalar.new(dtype, name=name)

    def new(self, *, dtype=None, name=None):
        return super().new(dtype=dtype, name=name)

    dup = new

    def __repr__(self):
        from .formatting import format_scalar_expression

        return format_scalar_expression(self)

    def _repr_html_(self):
        from .formatting import format_scalar_expression_html

        return format_scalar_expression_html(self)

    # Paste here from _automethods.py
    _get_value = _automethods._get_value
    __array__ = wrapdoc(Scalar.__array__)(property(_automethods.__array__))
    __bool__ = wrapdoc(Scalar.__bool__)(property(_automethods.__bool__))
    __complex__ = wrapdoc(Scalar.__complex__)(property(_automethods.__complex__))
    __eq__ = wrapdoc(Scalar.__eq__)(property(_automethods.__eq__))
    __float__ = wrapdoc(Scalar.__float__)(property(_automethods.__float__))
    __index__ = wrapdoc(Scalar.__index__)(property(_automethods.__index__))
    __int__ = wrapdoc(Scalar.__int__)(property(_automethods.__int__))
    __neg__ = wrapdoc(Scalar.__neg__)(property(_automethods.__neg__))
    _name_html = wrapdoc(Scalar._name_html)(property(_automethods._name_html))
    _nvals = wrapdoc(Scalar._nvals)(property(_automethods._nvals))
    gb_obj = wrapdoc(Scalar.gb_obj)(property(_automethods.gb_obj))
    is_empty = wrapdoc(Scalar.is_empty)(property(_automethods.is_empty))
    isclose = wrapdoc(Scalar.isclose)(property(_automethods.isclose))
    isequal = wrapdoc(Scalar.isequal)(property(_automethods.isequal))
    name = wrapdoc(Scalar.name)(property(_automethods.name))
    name = name.setter(_automethods._set_name)
    nvals = wrapdoc(Scalar.nvals)(property(_automethods.nvals))
    to_pygraphblas = wrapdoc(Scalar.to_pygraphblas)(property(_automethods.to_pygraphblas))
    value = wrapdoc(Scalar.value)(property(_automethods.value))
    wait = wrapdoc(Scalar.wait)(property(_automethods.wait))
    # These raise exceptions
    __and__ = wrapdoc(Scalar.__and__)(Scalar.__and__)
    __iand__ = wrapdoc(Scalar.__iand__)(Scalar.__iand__)
    __imatmul__ = wrapdoc(Scalar.__imatmul__)(Scalar.__imatmul__)
    __ior__ = wrapdoc(Scalar.__ior__)(Scalar.__ior__)
    __matmul__ = wrapdoc(Scalar.__matmul__)(Scalar.__matmul__)
    __or__ = wrapdoc(Scalar.__or__)(Scalar.__or__)
    __rand__ = wrapdoc(Scalar.__rand__)(Scalar.__rand__)
    __rmatmul__ = wrapdoc(Scalar.__rmatmul__)(Scalar.__rmatmul__)
    __ror__ = wrapdoc(Scalar.__ror__)(Scalar.__ror__)


class _CScalar:
    """Wrap scalars for calling into C.

    If a Scalar is not provided, then a datatype of GrB_Index is assumed.
    """

    __slots__ = "scalar", "dtype"

    def __init__(self, scalar, dtype=_INDEX):
        if type(scalar) is not Scalar:
            scalar = Scalar.from_value(scalar, name="", dtype=dtype)
        self.scalar = scalar
        self.dtype = scalar.dtype

    def __repr__(self):
        return repr(self.scalar.value)

    def _repr_html_(self):
        return self.scalar._repr_html_()

    @property
    def _carg(self):
        return self.scalar.value

    @property
    def name(self):
        return self.scalar.name or repr(self.scalar.value)

    def __eq__(self, other):
        if type(other) is _CScalar:
            return self.scalar == other.scalar
        return self.scalar == other


utils._output_types[Scalar] = Scalar
utils._output_types[ScalarExpression] = Scalar<|MERGE_RESOLUTION|>--- conflicted
+++ resolved
@@ -1,12 +1,8 @@
 import itertools
 
-<<<<<<< HEAD
-from . import backend, ffi
-=======
 import numpy as np
 
 from . import _automethods, backend, ffi, utils
->>>>>>> 30af5a3b
 from .base import BaseExpression, BaseType
 from .binary import isclose
 from .dtypes import _INDEX, lookup_dtype
