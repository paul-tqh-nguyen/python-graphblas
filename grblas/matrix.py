--- conflicted
+++ resolved
@@ -2,7 +2,7 @@
 
 import numpy as np
 
-from . import backend, binary, expr, ffi, lib, monoid, semiring
+from . import _automethods, backend, binary, expr, ffi, lib, monoid, semiring
 from ._ss.matrix import ss
 from .base import BaseExpression, BaseType, call
 from .dtypes import _INDEX, lookup_dtype, unify
@@ -19,12 +19,7 @@
     values_to_numpy_buffer,
     wrapdoc,
 )
-<<<<<<< HEAD
-from . import expr, _automethods
-from ._ss.matrix import ss
-=======
 from .vector import Vector, VectorExpression
->>>>>>> 4b6ccd3f
 
 ffi_new = ffi.new
 
